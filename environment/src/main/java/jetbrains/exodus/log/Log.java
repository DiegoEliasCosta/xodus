/**
 * Copyright 2010 - 2018 JetBrains s.r.o.
 * <p>
 * Licensed under the Apache License, Version 2.0 (the "License");
 * you may not use this file except in compliance with the License.
 * You may obtain a copy of the License at
 * <p>
 * http://www.apache.org/licenses/LICENSE-2.0
 * <p>
 * Unless required by applicable law or agreed to in writing, software
 * distributed under the License is distributed on an "AS IS" BASIS,
 * WITHOUT WARRANTIES OR CONDITIONS OF ANY KIND, either express or implied.
 * See the License for the specific language governing permissions and
 * limitations under the License.
 */
package jetbrains.exodus.log;

import jetbrains.exodus.*;
import jetbrains.exodus.core.dataStructures.LongArrayList;
import jetbrains.exodus.core.dataStructures.hash.LongIterator;
import jetbrains.exodus.crypto.EnvKryptKt;
import jetbrains.exodus.crypto.InvalidCipherParametersException;
import jetbrains.exodus.crypto.StreamCipherProvider;
import jetbrains.exodus.env.ProcessCoordinator;
import jetbrains.exodus.io.Block;
import jetbrains.exodus.io.DataReader;
import jetbrains.exodus.io.DataWriter;
import jetbrains.exodus.io.RemoveBlockType;
import jetbrains.exodus.util.DeferredIO;
import jetbrains.exodus.util.IdGenerator;
import kotlin.Unit;
import kotlin.jvm.functions.Function0;
import org.jetbrains.annotations.NotNull;
import org.jetbrains.annotations.Nullable;
import org.slf4j.Logger;
import org.slf4j.LoggerFactory;

import java.io.Closeable;
import java.util.ArrayList;
import java.util.Iterator;
import java.util.List;
import java.util.concurrent.atomic.AtomicReference;

@SuppressWarnings({"JavaDoc"})
public final class Log implements Closeable {

    private static final Logger logger = LoggerFactory.getLogger(Log.class);

    private static IdGenerator identityGenerator = new IdGenerator();
    private static volatile LogCache sharedCache = null;

    @NotNull
    private final LogConfig config;
    @NotNull
    private final ProcessCoordinator coordinator;
    private final long created;
    @NotNull
    private final String location;
    final LogCache cache;

    private volatile boolean isClosing;

    private int logIdentity;
    @NotNull
    private final DataWriter baseWriter;
    private final AtomicReference<LogTip> tip;
    @Nullable
    private BufferedDataWriter bufferedWriter;
    /**
     * Last ticks when the sync operation was performed.
     */
    private long lastSyncTicks;
    @NotNull
    private final DataReader reader;

    private final List<NewFileListener> newFileListeners;
    private final List<ReadBytesListener> readBytesListeners;
    private final List<RemoveFileListener> removeFileListeners;

    /**
     * Size of single page in log cache.
     */
    private final int cachePageSize;
    /**
     * Size of a single file of the log in bytes.
     */
    private final long fileLengthBound;

    @Nullable
    private LogTestConfig testConfig;

    public Log(@NotNull final LogConfig config) {
        this.config = config;
        baseWriter = config.getWriter();
//        tryLock();
        created = System.currentTimeMillis();
        cachePageSize = config.getCachePageSize();
        final long fileLength = config.getFileSize() * 1024L;
        if (fileLength % cachePageSize != 0) {
            throw new InvalidSettingException("File size should be a multiple of cache page size.");
        }
        fileLengthBound = fileLength;
        final LogFileSet.Mutable fileSetMutable = new LogFileSet.Immutable(fileLength).beginWrite();
        reader = config.getReader();
        reader.setLog(this);
        location = reader.getLocation();
        coordinator = config.newProcessCoordinator(config.getLockTimeout(), config.getLockType());
        checkLogConsistency(fileSetMutable);

        final LogFileSet.Immutable fileSetImmutable = fileSetMutable.endWrite();

        newFileListeners = new ArrayList<>(2);
        readBytesListeners = new ArrayList<>(2);
        removeFileListeners = new ArrayList<>(2);
        final long memoryUsage = config.getMemoryUsage();
        final boolean nonBlockingCache = config.isNonBlockingCache();
        if (memoryUsage != 0) {
            cache = config.isSharedCache() ?
                getSharedCache(memoryUsage, cachePageSize, nonBlockingCache) :
                new SeparateLogCache(memoryUsage, cachePageSize, nonBlockingCache);
        } else {
            final int memoryUsagePercentage = config.getMemoryUsagePercentage();
            cache = config.isSharedCache() ?
                getSharedCache(memoryUsagePercentage, cachePageSize, nonBlockingCache) :
                new SeparateLogCache(memoryUsagePercentage, cachePageSize, nonBlockingCache);
        }
        DeferredIO.getJobProcessor();
        isClosing = false;

        final Long lastFileAddress = fileSetMutable.getMaximum();
        updateLogIdentity();
        if (lastFileAddress == null) {
            tip = new AtomicReference<>(new LogTip(fileLengthBound));
        } else {
            final long currentHighAddress = lastFileAddress + reader.getBlock(lastFileAddress).length();
            final long highPageAddress = getHighPageAddress(currentHighAddress);
            final byte[] highPageContent = new byte[cachePageSize];
            final LogTip tmpTip = new LogTip(highPageContent, highPageAddress, cachePageSize, currentHighAddress, currentHighAddress, fileSetImmutable);
            this.tip = new AtomicReference<>(tmpTip); // TODO: this is a hack to provide readBytes below with high address (for determining last file length)
            final int highPageSize = currentHighAddress == 0 ? 0 : readBytes(highPageContent, highPageAddress);
            final LogTip proposedTip = new LogTip(highPageContent, highPageAddress, highPageSize, currentHighAddress, currentHighAddress, fileSetImmutable);
            this.tip.set(proposedTip);
            // here we should check whether last loggable is written correctly
            final Iterator<RandomAccessLoggable> lastFileLoggables = new LoggableIterator(this, lastFileAddress);
            long approvedHighAddress = lastFileAddress;
            try {
                while (lastFileLoggables.hasNext()) {
                    final RandomAccessLoggable loggable = lastFileLoggables.next();
                    final int dataLength = NullLoggable.isNullLoggable(loggable) ? 0 : loggable.getDataLength();
                    if (dataLength > 0) {
                        // if not null loggable read all data to the end
                        final ByteIteratorWithAddress data = loggable.getData().iterator();
                        for (int i = 0; i < dataLength; ++i) {
                            if (!data.hasNext()) {
                                throw new ExodusException("Can't read loggable fully" + LogUtil.getWrongAddressErrorMessage(data.getAddress(), fileLengthBound));
                            }
                            data.next();
                        }
                    }
                    approvedHighAddress = loggable.getAddress() + loggable.length();
                }
            } catch (ExodusException e) { // if an exception is thrown then last loggable wasn't read correctly
                logger.error("Exception on Log recovery. Approved high address = " + approvedHighAddress, e);
            }
            if (approvedHighAddress < lastFileAddress || approvedHighAddress > currentHighAddress) {
                close();
                throw new InvalidCipherParametersException();
            }
            this.tip.set(proposedTip.withApprovedAddress(approvedHighAddress));
        }
        sync();
    }

    private void checkLogConsistency(LogFileSet.Mutable fileSetMutable) {
        final Block[] blocks = reader.getBlocks();
        for (int i = 0; i < blocks.length; ++i) {
            final Block block = blocks[i];
            final long address = block.getAddress();
            final long blockLength = block.length();
            String clearLogReason = null;
            // if it is not the last file and its size is not as expected
            if (blockLength > fileLengthBound || (i < blocks.length - 1 && blockLength != fileLengthBound)) {
                clearLogReason = "Unexpected file length" + LogUtil.getWrongAddressErrorMessage(address, fileLengthBound);
            }
            // if the file address is not a multiple of fileLengthBound
            if (clearLogReason == null && address != getFileAddress(address)) {
                if (!config.isClearInvalidLog()) {
                    throw new ExodusException("Unexpected file address " +
                        LogUtil.getLogFilename(address) + LogUtil.getWrongAddressErrorMessage(address, fileLengthBound));
                }
                clearLogReason = "Unexpected file address " +
                    LogUtil.getLogFilename(address) + LogUtil.getWrongAddressErrorMessage(address, fileLengthBound);
            }
            if (clearLogReason != null) {
                if (!config.isClearInvalidLog()) {
                    throw new ExodusException(clearLogReason);
                }
                logger.error("Clearing log due to: " + clearLogReason);
                fileSetMutable.clear();
                reader.clear();
                break;
            }
            fileSetMutable.add(address);
        }
    }

    @NotNull
    public LogConfig getConfig() {
        return config;
    }

    @NotNull
    public ProcessCoordinator getCoordinator() {
        return coordinator;
    }

    public long getCreated() {
        return created;
    }

    @NotNull
    public String getLocation() {
        return location;
    }

    /**
     * @return size of a single log file in bytes.
     */
    public long getFileLengthBound() {
        return fileLengthBound;
    }

    public long getNumberOfFiles() {
        return getTip().logFileSet.size();
    }

    /**
     * Returns addresses of log files from the newest to the oldest ones.
     *
     * @return array of file addresses.
     */
    public long[] getAllFileAddresses() {
        return getTip().logFileSet.getArray();
    }

    public long getHighAddress() {
        return getTip().highAddress;
    }

<<<<<<< HEAD
    public LogTip setHighAddress(final LogTip logTip, final long highAddress) {
        return setHighAddress(logTip, highAddress, true);
    }

    @SuppressWarnings({"OverlyLongMethod"})
    public LogTip setHighAddress(final LogTip logTip, final long highAddress, boolean truncate) {
=======

    public LogTip setHighAddress(final LogTip logTip, final long highAddress) {
        return setHighAddress(logTip, highAddress, null);
    }

    @SuppressWarnings({"OverlyLongMethod"})
    public LogTip setHighAddress(final LogTip logTip, final long highAddress, final LogFileSet fileSet) {
        if (highAddress > logTip.highAddress) {
            throw new ExodusException("Only can decrease high address");
        }
>>>>>>> 7e8d06bd
        if (highAddress == logTip.highAddress) {
            if (bufferedWriter != null) {
                throw new IllegalStateException("Unexpected write in progress");
            }
            return logTip;
        }

        final LogFileSet.Mutable fileSetMutable = logTip.logFileSet.beginWrite();

        // begin of test-only code
        final LogTestConfig testConfig = this.testConfig;
        if (testConfig != null && testConfig.isSettingHighAddressDenied()) {
            throw new ExodusException("Setting high address is denied");
        }
        // end of test-only code

        // at first, remove all files which are higher than highAddress
        closeWriter();
<<<<<<< HEAD
        if (highAddress < getTip().highAddress) {
            final LongArrayList blocksToDelete = new LongArrayList();
            long blockToTruncate = -1L;
            for (final long blockAddress : fileSetMutable.getArray()) {
                if (blockAddress <= highAddress) {
                    blockToTruncate = blockAddress;
                    break;
                }
                blocksToDelete.add(blockAddress);
=======
        final LongArrayList blocksToDelete = new LongArrayList();
        long blockToTruncate = -1L;
        for (final long blockAddress : (fileSet == null ? fileSetMutable : fileSet).getArray()) {
            if (blockAddress <= highAddress) {
                blockToTruncate = blockAddress;
                break;
>>>>>>> 7e8d06bd
            }

            // truncate log
            if (truncate) {
                for (int i = 0; i < blocksToDelete.size(); ++i) {
                    removeFile(blocksToDelete.get(i), RemoveBlockType.Delete, fileSetMutable);
                }
                if (blockToTruncate >= 0) {
                    truncateFile(blockToTruncate, highAddress - blockToTruncate);
                }
            }
        } else {
            final long oldLastFileAddress = getHighFileAddress();
            final long newLastFileAddress = getFileAddress(highAddress);
            if (oldLastFileAddress <= newLastFileAddress) {
                for (long i = oldLastFileAddress; i <= newLastFileAddress; i += fileLengthBound) {
                    fileSetMutable.add(i);
                }
            }
        }

        final LogTip updatedTip;
        if (fileSetMutable.isEmpty()) {
            updateLogIdentity();
            updatedTip = new LogTip(fileLengthBound);
        } else {
            final long oldHighPageAddress = logTip.pageAddress;
            long approvedHighAddress = logTip.approvedHighAddress;
            if (highAddress < approvedHighAddress) {
                approvedHighAddress = highAddress;
            }
            final long highPageAddress = getHighPageAddress(highAddress);
            final LogFileSet.Immutable fileSetImmutable = fileSetMutable.endWrite();
            final int highPageSize = (int) (highAddress - highPageAddress);
            if (oldHighPageAddress == highPageAddress) {
                updatedTip = logTip.withResize(highPageSize, highAddress, approvedHighAddress, fileSetImmutable);
            } else {
                updateLogIdentity();
                final byte[] highPageContent = new byte[cachePageSize];
                if (highPageSize > 0 && readBytes(highPageContent, highPageAddress) < highPageSize) {
                    throw new ExodusException("Can't read expected high page bytes");
                }
                updatedTip = new LogTip(highPageContent, highPageAddress, highPageSize, highAddress, approvedHighAddress, fileSetImmutable);
            }
        }
        compareAndSetTip(logTip, updatedTip);
        this.bufferedWriter = null;
        return updatedTip;
    }

    private void closeWriter() {
        if (bufferedWriter != null) {
            throw new IllegalStateException("Unexpected write in progress");
        }
        baseWriter.close();
    }

    public LogTip getTip() {
        return tip.get();
    }

    public LogTip beginWrite() {
        BufferedDataWriter writer = new BufferedDataWriter(this, baseWriter, reader, getTip());
        this.bufferedWriter = writer;
        return writer.getStartingTip();
    }

    public void abortWrite() { // any log rollbacks must be done via setHighAddress only
        this.bufferedWriter = null;
    }

    public void revertWrite(final LogTip logTip) {
        final LogFileSet.Mutable fileSet = ensureWriter().getFileSetMutable();
        abortWrite();
        setHighAddress(logTip, logTip.highAddress, fileSet);
    }

    public long getWrittenHighAddress() {
        return ensureWriter().getHighAddress();
    }

    public LogTip endWrite() {
        final BufferedDataWriter writer = ensureWriter();
        final LogTip logTip = writer.getStartingTip();
        final LogTip updatedTip = writer.getUpdatedTip();
        compareAndSetTip(logTip, updatedTip);
        bufferedWriter = null;
        return updatedTip;
    }

    public LogTip compareAndSetTip(final LogTip logTip, final LogTip updatedTip) {
        if (!tip.compareAndSet(logTip, updatedTip)) {
            throw new ExodusException("write start/finish mismatch");
        }
        return updatedTip;
    }

    public long getLowAddress() {
        final Long result = getTip().logFileSet.getMinimum();
        return result == null ? Loggable.NULL_ADDRESS : result;
    }

    public long getFileAddress(final long address) {
        return address - address % fileLengthBound;
    }

    public long getHighFileAddress() {
        return getFileAddress(getHighAddress());
    }

    public long getNextFileAddress(final long fileAddress) {
        final LongIterator files = getTip().logFileSet.getFilesFrom(fileAddress);
        if (files.hasNext()) {
            final long result = files.nextLong();
            if (result != fileAddress) {
                throw new ExodusException("There is no file by address " + fileAddress);
            }
            if (files.hasNext()) {
                return files.nextLong();
            }
        }
        return Loggable.NULL_ADDRESS;
    }

    public boolean isLastFileAddress(final long address, final LogTip logTip) {
        return getFileAddress(address) == getFileAddress(logTip.highAddress);
    }

    public boolean isLastWrittenFileAddress(final long address) {
        return getFileAddress(address) == getFileAddress(getWrittenHighAddress());
    }

    public boolean hasAddress(final long address) {
        final long fileAddress = getFileAddress(address);
        final LogTip logTip = getTip();
        final LongIterator files = logTip.logFileSet.getFilesFrom(fileAddress);
        if (!files.hasNext()) {
            return false;
        }
        final long leftBound = files.nextLong();
        return leftBound == fileAddress && leftBound + getFileSize(leftBound, logTip) > address;
    }

    public boolean hasAddressRange(final long from, final long to) {
        long fileAddress = getFileAddress(from);
        final LogTip logTip = getTip();
        final LongIterator files = logTip.logFileSet.getFilesFrom(fileAddress);
        do {
            if (!files.hasNext() || files.nextLong() != fileAddress) {
                return false;
            }
            fileAddress += getFileSize(fileAddress, logTip);
        } while (fileAddress > from && fileAddress <= to);
        return true;
    }

    public long getFileSize(final long fileAddress) {
        return getFileSize(fileAddress, getTip());
    }

    public long getFileSize(final long fileAddress, final LogTip logTip) {
        // readonly files (not last ones) all have the same size
        if (!isLastFileAddress(fileAddress, logTip)) {
            return fileLengthBound;
        }
        return getLastFileSize(fileAddress, logTip);
    }

    private long getLastFileSize(final long fileAddress, final LogTip logTip) {
        final long highAddress = logTip.highAddress;
        final long result = highAddress % fileLengthBound;
        if (result == 0 && highAddress != fileAddress) {
            return fileLengthBound;
        }
        return result;
    }

    public long getDiskUsage() {
        final LogTip tip = getTip();
        final long[] allFiles = tip.getAllFiles();
        final int filesCount = allFiles.length;
        return filesCount == 0 ? 0L : ((filesCount - 1) * fileLengthBound + getLastFileSize(allFiles[filesCount - 1], tip));
    }

    byte[] getHighPage(long alignedAddress) {
        final LogTip tip = getTip();
        if (tip.pageAddress == alignedAddress && tip.count >= 0) {
            return tip.bytes;
        }
        return null;
    }

    public byte[] getCachedPage(final long pageAddress) {
        return cache.getPage(this, pageAddress);
    }

    public final int getCachePageSize() {
        return cachePageSize;
    }

    public float getCacheHitRate() {
        return cache == null ? 0 : cache.hitRate();
    }

    public void addNewFileListener(@NotNull final NewFileListener listener) {
        synchronized (newFileListeners) {
            newFileListeners.add(listener);
        }
    }

    public void addReadBytesListener(@NotNull final ReadBytesListener listener) {
        synchronized (readBytesListeners) {
            readBytesListeners.add(listener);
        }
    }

    /**
     * Reads a random access loggable by specified address in the log.
     *
     * @param address - location of a loggable in the log.
     * @return instance of a loggable.
     */
    @NotNull
    public RandomAccessLoggable read(final long address) {
        return read(readIteratorFrom(address), address);
    }

    @NotNull
    public RandomAccessLoggable read(final DataIterator it) {
        return read(it, it.getHighAddress());
    }

    public byte getWrittenLoggableType(final long address, final byte max) {
        return ensureWriter().getByte(address, max);
    }

    @NotNull
    public RandomAccessLoggable read(final DataIterator it, final long address) {
        final byte type = (byte) (it.next() ^ 0x80);
        if (NullLoggable.isNullLoggable(type)) {
            return new NullLoggable(address);
        }
        return read(type, it, address);
    }

    /**
     * Just like {@linkplain #read(DataIterator, long)} reads loggable which never can be a {@linkplain NullLoggable}.
     *
     * @return a loggable which is not{@linkplain NullLoggable}
     */
    @NotNull
    public RandomAccessLoggable readNotNull(final DataIterator it, final long address) {
        return read((byte) (it.next() ^ 0x80), it, address);
    }

    @NotNull
    private RandomAccessLoggable read(final byte type, final DataIterator it, final long address) {
        final int structureId = CompressedUnsignedLongByteIterable.getInt(it);
        final int dataLength = CompressedUnsignedLongByteIterable.getInt(it);
        final long dataAddress = it.getHighAddress();
        if (dataLength > 0 && it.availableInCurrentPage(dataLength)) {
            return new RandomAccessLoggableAndArrayByteIterable(
                address, type, structureId, dataAddress, it.getCurrentPage(), it.getOffset(), dataLength);
        }
        final RandomAccessByteIterable data = new RandomAccessByteIterable(dataAddress, this);
        return new RandomAccessLoggableImpl(address, type, data, dataLength, structureId);
    }

    public LoggableIterator getLoggableIterator(final long startAddress) {
        return new LoggableIterator(this, startAddress);
    }

    /**
     * Writes a loggable to the end of the log
     * If padding is needed, it is performed, but loggable is not written
     *
     * @param loggable - loggable to write.
     * @return address where the loggable was placed.
     */
    public long tryWrite(final Loggable loggable) {
        return tryWrite(loggable.getType(), loggable.getStructureId(), loggable.getData());
    }

    public long tryWrite(final byte type, final int structureId, final ByteIterable data) {
        // allow new file creation only if new file starts loggable
        long result = writeContinuously(type, structureId, data);
        if (result < 0) {
            // rollback loggable and pad last file with nulls
            doPadWithNulls();
        }
        return result;
    }

    /**
     * Writes a loggable to the end of the log padding the log with nulls if necessary.
     * So auto-alignment guarantees the loggable to be placed in a single file.
     *
     * @param loggable - loggable to write.
     * @return address where the loggable was placed.
     */
    public long write(final Loggable loggable) {
        return write(loggable.getType(), loggable.getStructureId(), loggable.getData());
    }

    public long write(final byte type, final int structureId, final ByteIterable data) {
        // allow new file creation only if new file starts loggable
        long result = writeContinuously(type, structureId, data);
        if (result < 0) {
            // rollback loggable and pad last file with nulls
            doPadWithNulls();
            result = writeContinuously(type, structureId, data);
            if (result < 0) {
                throw new TooBigLoggableException();
            }
        }
        return result;
    }

    /**
     * Returns the first loggable in the log of specified type.
     *
     * @param type type of loggable.
     * @return loggable or null if it doesn't exists.
     */
    @Nullable
    public Loggable getFirstLoggableOfType(final int type) {
        final LogTip logTip = getTip();
        final LongIterator files = logTip.logFileSet.getFilesFrom(0);
        final long approvedHighAddress = logTip.approvedHighAddress;
        while (files.hasNext()) {
            final long fileAddress = files.nextLong();
            final Iterator<RandomAccessLoggable> it = getLoggableIterator(fileAddress);
            while (it.hasNext()) {
                final Loggable loggable = it.next();
                if (loggable == null || loggable.getAddress() >= fileAddress + fileLengthBound) {
                    break;
                }
                if (loggable.getType() == type) {
                    return loggable;
                }
                if (loggable.getAddress() + loggable.length() == approvedHighAddress) {
                    break;
                }
            }
        }
        return null;
    }

    /**
     * Returns the last loggable in the log of specified type.
     *
     * @param type type of loggable.
     * @return loggable or null if it doesn't exists.
     */
    @Nullable
    public Loggable getLastLoggableOfType(final int type) {
        Loggable result = null;
        final LogTip logTip = getTip();
        final long approvedHighAddress = logTip.approvedHighAddress;
        for (final long fileAddress : logTip.logFileSet.getArray()) {
            if (result != null) {
                break;
            }
            final Iterator<RandomAccessLoggable> it = getLoggableIterator(fileAddress);
            while (it.hasNext()) {
                final Loggable loggable = it.next();
                if (loggable == null || loggable.getAddress() >= fileAddress + fileLengthBound) {
                    break;
                }
                if (loggable.getType() == type) {
                    result = loggable;
                }
                if (loggable.getAddress() + loggable.length() == approvedHighAddress) {
                    break;
                }
            }
        }
        return result;
    }

    /**
     * Returns the last loggable in the log of specified type which address is less than beforeAddress.
     *
     * @param type type of loggable.
     * @return loggable or null if it doesn't exists.
     */
    public Loggable getLastLoggableOfTypeBefore(final int type, final long beforeAddress, final LogTip logTip) {
        Loggable result = null;
        for (final long fileAddress : logTip.logFileSet.getArray()) {
            if (result != null) {
                break;
            }
            if (fileAddress >= beforeAddress) {
                continue;
            }
            final Iterator<RandomAccessLoggable> it = getLoggableIterator(fileAddress);
            while (it.hasNext()) {
                final Loggable loggable = it.next();
                if (loggable == null) {
                    break;
                }
                final long address = loggable.getAddress();
                if (address >= beforeAddress || address >= fileAddress + fileLengthBound) {
                    break;
                }
                if (loggable.getType() == type) {
                    result = loggable;
                }
            }
        }
        return result;
    }

    public boolean isImmutableFile(final long fileAddress) {
        return fileAddress + fileLengthBound <= getTip().approvedHighAddress;
    }

    public void flush() {
        flush(false);
    }

    public void flush(boolean forceSync) {
        final BufferedDataWriter writer = ensureWriter();
        writer.flush();
        if (forceSync || config.isDurableWrite()) {
            sync();
        }
    }

    public void sync() {
        if (!config.isFsyncSuppressed()) {
            baseWriter.sync();
            lastSyncTicks = System.currentTimeMillis();
        }
    }

    @Override
    public void close() {
        final LogTip logTip = getTip();
        isClosing = true;
        sync();
        reader.close();
        closeWriter();
<<<<<<< HEAD
        compareAndSetTip(logTip, new LogTip(fileSize, logTip.pageAddress, logTip.highAddress));
        baseWriter.close();
        coordinator.close();
=======
        compareAndSetTip(logTip, new LogTip(fileLengthBound, logTip.pageAddress, logTip.highAddress));
        release();
>>>>>>> 7e8d06bd
    }

    public boolean isClosing() {
        return isClosing;
    }

    public LogTip clear() {
        final LogTip logTip = getTip();
        closeWriter();
        cache.clear();
        reader.clear();
        final LogTip updatedTip = new LogTip(fileLengthBound);
        compareAndSetTip(logTip, updatedTip);
        this.bufferedWriter = null;
        updateLogIdentity();
        return updatedTip;
    }

    // for tests only
    public void forgetFile(long address) {
        beginWrite();
        forgetFiles(new long[]{address});
        endWrite();
    }

    public void forgetFiles(long[] files) {
        LogFileSet.Mutable fileSetMutable = ensureWriter().getFileSetMutable();
        for (long file : files) {
            fileSetMutable.remove(file);
        }
    }

    // for tests only
    public void removeFile(final long address) {
        removeFile(address, RemoveBlockType.Delete, null);
    }

    public void removeFile(final long address, @NotNull final RemoveBlockType rbt) {
        removeFile(address, rbt, null);
    }

    public void removeFile(final long address, @NotNull final RemoveBlockType rbt, @Nullable final LogFileSet.Mutable logFileSetMutable) {
        final RemoveFileListener[] listeners;
        synchronized (removeFileListeners) {
            listeners = removeFileListeners.toArray(new RemoveFileListener[removeFileListeners.size()]);
        }
        for (final RemoveFileListener listener : listeners) {
            listener.beforeRemoveFile(address);
        }
        try {
            // remove physical file
            reader.removeBlock(address, rbt);
            // remove address of file of the list
            if (logFileSetMutable != null) {
                logFileSetMutable.remove(address);
            }
            // clear cache
            for (long offset = 0; offset < fileLengthBound; offset += cachePageSize) {
                cache.removePage(this, address + offset);
            }
        } finally {
            for (final RemoveFileListener listener : listeners) {
                listener.afterRemoveFile(address);
            }
        }
    }

    @NotNull
    public BufferedDataWriter ensureWriter() {
        final BufferedDataWriter writer = this.bufferedWriter;
        if (writer == null) {
            throw new ExodusException("write not in progress");
        }
        return writer;
    }

    private void truncateFile(final long address, final long length) {
        // truncate physical file
        reader.truncateBlock(address, length);
        baseWriter.openOrCreateBlock(address, length);
        // clear cache
        for (long offset = length - (length % cachePageSize); offset < fileLengthBound; offset += cachePageSize) {
            cache.removePage(this, address + offset);
        }
    }

    /**
     * Pad current file with null loggables. Null loggable takes only one byte in the log,
     * so each file of the log with arbitrary alignment can be padded with nulls.
     * Padding with nulls is automatically performed when a loggable to be written can't be
     * placed within the appendable file without overcome of the value of fileLengthBound.
     * This feature allows to guarantee that each file starts with a new loggable, no
     * loggable can begin in one file and end in another. Also, this simplifies reading algorithm:
     * if we started reading by address it definitely should finish within current file.
     */
    public void padWithNulls() {
        beforeWrite(ensureWriter());
        doPadWithNulls();
    }

    void doPadWithNulls() {
        final BufferedDataWriter writer = ensureWriter();
        long bytesToWrite = fileLengthBound - writer.getLastWrittenFileLength(fileLengthBound);
        if (bytesToWrite == 0L) {
            throw new ExodusException("Nothing to pad");
        }
        if (bytesToWrite >= cachePageSize) {
            final byte[] cachedTailPage = LogCache.getCachedTailPage(cachePageSize);
            if (cachedTailPage != null) {
                do {
                    writer.write(cachedTailPage, cachePageSize);
                    bytesToWrite -= cachePageSize;
                    writer.incHighAddress(cachePageSize);
                } while (bytesToWrite >= cachePageSize);
            }
        }
        if (bytesToWrite == 0) {
            writer.commit();
            closeFullFileFileIfNecessary(writer);
        } else {
            while (bytesToWrite-- > 0) {
                writeContinuously(NullLoggable.create());
            }
        }
    }

    /**
     * For tests only!!!
     */
    public static void invalidateSharedCache() {
        synchronized (Log.class) {
            sharedCache = null;
        }
    }

    public int getIdentity() {
        return logIdentity;
    }

    @SuppressWarnings("ConstantConditions")
    int readBytes(final byte[] output, final long address) {
        final long fileAddress = getFileAddress(address);
        final LogTip logTip = getTip();
        final LongIterator files = logTip.logFileSet.getFilesFrom(fileAddress);
        if (files.hasNext()) {
            final long leftBound = files.nextLong();
            final long fileSize = getFileSize(leftBound, logTip);
            if (leftBound == fileAddress && fileAddress + fileSize > address) {
                final Block block = reader.getBlock(fileAddress);
                final int readBytes = block.read(output, address - fileAddress, output.length);
                final StreamCipherProvider cipherProvider = config.getCipherProvider();
                if (cipherProvider != null) {
                    EnvKryptKt.cryptBlocksMutable(cipherProvider, config.getCipherKey(), config.getCipherBasicIV(),
                        address, output, 0, readBytes, LogUtil.LOG_BLOCK_ALIGNMENT);
                }
                notifyReadBytes(output, readBytes);
                return readBytes;
            }
            if (fileAddress < logTip.logFileSet.getMinimum()) {
                BlockNotFoundException.raise("Address is out of log space, underflow", this, address);
            }
            if (fileAddress >= logTip.logFileSet.getMaximum()) {
                BlockNotFoundException.raise("Address is out of log space, overflow", this, address);
            }
        }
        BlockNotFoundException.raise(this, address);
        return 0;
    }

    /**
     * Returns iterator which reads raw bytes of the log starting from specified address.
     *
     * @param address
     * @return instance of ByteIterator
     */
    DataIterator readIteratorFrom(final long address) {
        return new DataIterator(this, address);
    }

    @NotNull
    private static LogCache getSharedCache(final long memoryUsage, final int pageSize, final boolean nonBlocking) {
        LogCache result = sharedCache;
        if (result == null) {
            synchronized (Log.class) {
                if (sharedCache == null) {
                    sharedCache = new SharedLogCache(memoryUsage, pageSize, nonBlocking);
                }
                result = sharedCache;
            }
        }
        checkCachePageSize(pageSize, result);
        return result;
    }

    @NotNull
    private static LogCache getSharedCache(final int memoryUsagePercentage, final int pageSize, final boolean nonBlocking) {
        LogCache result = sharedCache;
        if (result == null) {
            synchronized (Log.class) {
                if (sharedCache == null) {
                    sharedCache = new SharedLogCache(memoryUsagePercentage, pageSize, nonBlocking);
                }
                result = sharedCache;
            }
        }
        checkCachePageSize(pageSize, result);
        return result;
    }

    private static void checkCachePageSize(final int pageSize, @NotNull final LogCache result) {
        if (result.pageSize != pageSize) {
            throw new ExodusException("SharedLogCache was created with page size " + result.pageSize +
                " and then requested with page size " + pageSize + ". EnvironmentConfig.LOG_CACHE_PAGE_SIZE was set manually.");
        }
    }

<<<<<<< HEAD
    private void tryLock(@NotNull final ProcessCoordinator ownProcessCoordinator) {
        ownProcessCoordinator.withHighestRootLock(new Function0<Unit>() {
            @Override
            public Unit invoke() {
                if (!ownProcessCoordinator.tryAcquireWriterLock()) {
                    throw new ExodusException(getLocation() + ": unable to acquire writer lock");
                }
                return Unit.INSTANCE;
            }
        });
    }


    long getHighPageAddress(final long highAddress) {
=======
    private void tryLock() {
        final long lockTimeout = config.getLockTimeout();
        if (!baseWriter.lock(lockTimeout)) {
            throw new ExodusException("Can't acquire environment lock after " +
                lockTimeout + " ms.\n\n Lock owner info: \n" + baseWriter.lockInfo());
        }
    }

    public long getHighPageAddress(final long highAddress) {
>>>>>>> 7e8d06bd
        int alignment = ((int) highAddress) & (cachePageSize - 1);
        if (alignment == 0 && highAddress > 0) {
            alignment = cachePageSize;
        }
        return highAddress - alignment; // aligned address
    }

    public LongIterator getFilesFrom(LogTip logTip, Long fileAddress) {
        return logTip.logFileSet.getFilesFrom(fileAddress);
    }

    /**
     * Writes specified loggable continuously in a single file.
     *
     * @param loggable the loggable to write.
     * @return address where the loggable was placed or less than zero value if the loggable can't be
     * written continuously in current appendable file.
     */
    public long writeContinuously(final Loggable loggable) {
        return writeContinuously(loggable.getType(), loggable.getStructureId(), loggable.getData());
    }

    public long writeContinuously(final byte type, final int structureId, final ByteIterable data) {
        final BufferedDataWriter writer = ensureWriter();

        final long result = beforeWrite(writer);

        final boolean isNull = NullLoggable.isNullLoggable(type);
        int recordLength = 1;
        if (isNull) {
            writer.write((byte) (type ^ 0x80));
        } else {
            final ByteIterable structureIdIterable = CompressedUnsignedLongByteIterable.getIterable(structureId);
            final int dataLength = data.getLength();
            final ByteIterable dataLengthIterable = CompressedUnsignedLongByteIterable.getIterable(dataLength);
            recordLength += structureIdIterable.getLength();
            recordLength += dataLengthIterable.getLength();
            recordLength += dataLength;
            if (recordLength > fileLengthBound - writer.getLastWrittenFileLength(fileLengthBound)) {
                return -1L;
            }
            writer.write((byte) (type ^ 0x80));
            writeByteIterable(writer, structureIdIterable);
            writeByteIterable(writer, dataLengthIterable);
            if (dataLength > 0) {
                writeByteIterable(writer, data);
            }

        }
        writer.commit();
        writer.incHighAddress(recordLength);
        closeFullFileFileIfNecessary(writer);
        return result;
    }

    public long writeContinuously(final byte[] data, final int count) {
        final BufferedDataWriter writer = ensureWriter();

        final long result = beforeWrite(writer);

        if (count > fileLengthBound - writer.getLastWrittenFileLength(fileLengthBound)) {
            return -1L; // protect file overflow
        }

        writer.write(data, count);

        writer.commit();
        writer.incHighAddress(count);
        closeFullFileFileIfNecessary(writer);
        return result;
    }

    private long beforeWrite(BufferedDataWriter writer) {
        final long result = writer.getHighAddress();

        // begin of test-only code
        final LogTestConfig testConfig = this.testConfig;
        if (testConfig != null) {
            final long maxHighAddress = testConfig.getMaxHighAddress();
            if (maxHighAddress >= 0 && result >= maxHighAddress) {
                throw new ExodusException("Can't write more than " + maxHighAddress);
            }
        }
        // end of test-only code

        if (!baseWriter.isOpen()) {
            final long fileAddress = getFileAddress(result);
            writer.openOrCreateBlock(fileAddress, writer.getLastWrittenFileLength(fileLengthBound));
            final boolean fileCreated = !writer.getFileSetMutable().contains(fileAddress);
            if (fileCreated) {
                writer.getFileSetMutable().add(fileAddress);
            }
            if (fileCreated) {
                // fsync the directory to ensure we will find the log file in the directory after system crash
                baseWriter.syncDirectory();
                notifyFileCreated(fileAddress);
            }
        }
        return result;
    }

    private void closeFullFileFileIfNecessary(BufferedDataWriter writer) {
        final boolean shouldCreateNewFile = writer.getLastWrittenFileLength(fileLengthBound) == 0;
        if (shouldCreateNewFile) {
            // Don't forget to fsync the old file before closing it, otherwise will get a corrupted DB in the case of a
            // system failure:
            flush(true);

            baseWriter.close();
            if (config.isFullFileReadonly()) {
                final Long lastFile = writer.getFileSetMutable().getMaximum();
                if (lastFile != null) {
                    Block block = reader.getBlock(lastFile);
                    if (block.length() < fileLengthBound) {
                        throw new IllegalStateException("file too short");
                    }
                    block.setReadOnly();
                }
            }
        } else if (System.currentTimeMillis() > lastSyncTicks + config.getSyncPeriod()) {
            flush(true);
        }
    }

    /**
     * Sets LogTestConfig.
     * Is destined for tests only, please don't set a not-null value in application code.
     */
    public void setLogTestConfig(@Nullable final LogTestConfig testConfig) {
        this.testConfig = testConfig;
    }

    private void notifyFileCreated(long fileAddress) {
        final NewFileListener[] listeners;
        synchronized (newFileListeners) {
            listeners = newFileListeners.toArray(new NewFileListener[newFileListeners.size()]);
        }
        for (final NewFileListener listener : listeners) {
            listener.fileCreated(fileAddress);
        }
    }

    private void notifyReadBytes(final byte[] bytes, final int count) {
        final ReadBytesListener[] listeners;
        synchronized (readBytesListeners) {
            listeners = this.readBytesListeners.toArray(new ReadBytesListener[this.readBytesListeners.size()]);
        }
        for (final ReadBytesListener listener : listeners) {
            listener.bytesRead(bytes, count);
        }
    }

    /**
     * Writes byte iterator to the log returning its length.
     *
     * @param writer   a writer
     * @param iterable byte iterable to write.
     * @return
     */
    private static void writeByteIterable(final BufferedDataWriter writer, final ByteIterable iterable) {
        final int length = iterable.getLength();
        if (iterable instanceof ArrayByteIterable) {
            final byte[] bytes = iterable.getBytesUnsafe();
            if (length == 1) {
                writer.write(bytes[0]);
            } else {
                writer.write(bytes, length);
            }
        } else if (length >= 3) {
            writer.write(iterable.getBytesUnsafe(), length);
        } else {
            final ByteIterator iterator = iterable.iterator();
            writer.write(iterator.next());
            if (length == 2) {
                writer.write(iterator.next());
            }
        }
    }

    private void updateLogIdentity() {
        logIdentity = identityGenerator.nextId();
    }
}<|MERGE_RESOLUTION|>--- conflicted
+++ resolved
@@ -1,12 +1,12 @@
 /**
  * Copyright 2010 - 2018 JetBrains s.r.o.
- * <p>
+ *
  * Licensed under the Apache License, Version 2.0 (the "License");
  * you may not use this file except in compliance with the License.
  * You may obtain a copy of the License at
- * <p>
+ *
  * http://www.apache.org/licenses/LICENSE-2.0
- * <p>
+ *
  * Unless required by applicable law or agreed to in writing, software
  * distributed under the License is distributed on an "AS IS" BASIS,
  * WITHOUT WARRANTIES OR CONDITIONS OF ANY KIND, either express or implied.
@@ -247,25 +247,12 @@
         return getTip().highAddress;
     }
 
-<<<<<<< HEAD
     public LogTip setHighAddress(final LogTip logTip, final long highAddress) {
         return setHighAddress(logTip, highAddress, true);
     }
 
     @SuppressWarnings({"OverlyLongMethod"})
-    public LogTip setHighAddress(final LogTip logTip, final long highAddress, boolean truncate) {
-=======
-
-    public LogTip setHighAddress(final LogTip logTip, final long highAddress) {
-        return setHighAddress(logTip, highAddress, null);
-    }
-
-    @SuppressWarnings({"OverlyLongMethod"})
-    public LogTip setHighAddress(final LogTip logTip, final long highAddress, final LogFileSet fileSet) {
-        if (highAddress > logTip.highAddress) {
-            throw new ExodusException("Only can decrease high address");
-        }
->>>>>>> 7e8d06bd
+    public LogTip setHighAddress(final LogTip logTip, final long highAddress, final LogFileSet fileSet, boolean truncate) {
         if (highAddress == logTip.highAddress) {
             if (bufferedWriter != null) {
                 throw new IllegalStateException("Unexpected write in progress");
@@ -284,24 +271,15 @@
 
         // at first, remove all files which are higher than highAddress
         closeWriter();
-<<<<<<< HEAD
         if (highAddress < getTip().highAddress) {
             final LongArrayList blocksToDelete = new LongArrayList();
             long blockToTruncate = -1L;
-            for (final long blockAddress : fileSetMutable.getArray()) {
+            for (final long blockAddress : (fileSet == null ? fileSetMutable : fileSet).getArray()) {
                 if (blockAddress <= highAddress) {
                     blockToTruncate = blockAddress;
                     break;
                 }
                 blocksToDelete.add(blockAddress);
-=======
-        final LongArrayList blocksToDelete = new LongArrayList();
-        long blockToTruncate = -1L;
-        for (final long blockAddress : (fileSet == null ? fileSetMutable : fileSet).getArray()) {
-            if (blockAddress <= highAddress) {
-                blockToTruncate = blockAddress;
-                break;
->>>>>>> 7e8d06bd
             }
 
             // truncate log
@@ -745,14 +723,9 @@
         sync();
         reader.close();
         closeWriter();
-<<<<<<< HEAD
         compareAndSetTip(logTip, new LogTip(fileSize, logTip.pageAddress, logTip.highAddress));
         baseWriter.close();
         coordinator.close();
-=======
-        compareAndSetTip(logTip, new LogTip(fileLengthBound, logTip.pageAddress, logTip.highAddress));
-        release();
->>>>>>> 7e8d06bd
     }
 
     public boolean isClosing() {
@@ -969,7 +942,6 @@
         }
     }
 
-<<<<<<< HEAD
     private void tryLock(@NotNull final ProcessCoordinator ownProcessCoordinator) {
         ownProcessCoordinator.withHighestRootLock(new Function0<Unit>() {
             @Override
@@ -982,19 +954,7 @@
         });
     }
 
-
-    long getHighPageAddress(final long highAddress) {
-=======
-    private void tryLock() {
-        final long lockTimeout = config.getLockTimeout();
-        if (!baseWriter.lock(lockTimeout)) {
-            throw new ExodusException("Can't acquire environment lock after " +
-                lockTimeout + " ms.\n\n Lock owner info: \n" + baseWriter.lockInfo());
-        }
-    }
-
     public long getHighPageAddress(final long highAddress) {
->>>>>>> 7e8d06bd
         int alignment = ((int) highAddress) & (cachePageSize - 1);
         if (alignment == 0 && highAddress > 0) {
             alignment = cachePageSize;
