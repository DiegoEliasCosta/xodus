/**
 * Copyright 2010 - 2018 JetBrains s.r.o.
 *
 * Licensed under the Apache License, Version 2.0 (the "License");
 * you may not use this file except in compliance with the License.
 * You may obtain a copy of the License at
 *
 * http://www.apache.org/licenses/LICENSE-2.0
 *
 * Unless required by applicable law or agreed to in writing, software
 * distributed under the License is distributed on an "AS IS" BASIS,
 * WITHOUT WARRANTIES OR CONDITIONS OF ANY KIND, either express or implied.
 * See the License for the specific language governing permissions and
 * limitations under the License.
 */
package jetbrains.exodus.env;

import jetbrains.exodus.ConfigSettingChangeListener;
import jetbrains.exodus.ExodusException;
import jetbrains.exodus.backup.BackupStrategy;
import jetbrains.exodus.core.dataStructures.ObjectCacheBase;
import jetbrains.exodus.core.dataStructures.Pair;
import jetbrains.exodus.crypto.StreamCipherProvider;
import jetbrains.exodus.env.management.EnvironmentConfigWithOperations;
import jetbrains.exodus.gc.GarbageCollector;
import jetbrains.exodus.gc.UtilizationProfile;
import jetbrains.exodus.log.*;
import jetbrains.exodus.tree.TreeMetaInfo;
import jetbrains.exodus.tree.btree.BTree;
import jetbrains.exodus.tree.btree.BTreeBalancePolicy;
import jetbrains.exodus.util.DeferredIO;
import jetbrains.exodus.util.IOUtil;
import kotlin.Unit;
import kotlin.jvm.functions.Function0;
import kotlin.jvm.functions.Function1;
import org.jetbrains.annotations.NotNull;
import org.jetbrains.annotations.Nullable;
import org.slf4j.Logger;
import org.slf4j.LoggerFactory;

import java.io.File;
import java.io.FileInputStream;
import java.io.IOException;
import java.io.InputStream;
import java.util.*;
import java.util.concurrent.atomic.AtomicInteger;
import java.util.concurrent.locks.ReentrantReadWriteLock;

import static jetbrains.exodus.env.EnvironmentStatistics.Type.*;

public class EnvironmentImpl implements Environment {

    public static final int META_TREE_ID = 1;

    private static final Logger logger = LoggerFactory.getLogger(EnvironmentImpl.class);

    private static final String ENVIRONMENT_PROPERTIES_FILE = "exodus.properties";

    @NotNull
    private final Log log;
    @NotNull
    private final EnvironmentConfig ec;
    private BTreeBalancePolicy balancePolicy;
    private MetaTree metaTree;
    private final AtomicInteger structureId;
    @NotNull
    private final ProcessCoordinator coordinator;
    @NotNull
    private final TransactionSet txns;
    private final LinkedList<RunnableWithTxnHighAddress> txnSafeTasks;
    @Nullable
    private StoreGetCache storeGetCache;
    private final EnvironmentSettingsListener envSettingsListener;
    private final GarbageCollector gc;
    private final Object commitLock = new Object();
    private final ReentrantReadWriteLock.ReadLock metaReadLock;
    private final ReentrantReadWriteLock.WriteLock metaWriteLock;
    private final ReentrantTransactionDispatcher txnDispatcher;
    private final ReentrantTransactionDispatcher roTxnDispatcher;
    @NotNull
    private final EnvironmentStatistics statistics;
    @Nullable
    private final jetbrains.exodus.env.management.EnvironmentConfig configMBean;
    @Nullable
    private final jetbrains.exodus.env.management.EnvironmentStatistics statisticsMBean;

    /**
     * Throwable caught during commit after which rollback of highAddress failed.
     * Generally, it should ne null, otherwise environment is inoperative:
     * no transaction can be started or committed in that state. Once environment became inoperative,
     * it will remain inoperative forever.
     */
    private volatile Throwable throwableOnCommit;
    private Throwable throwableOnClose;

    @Nullable
    private final StuckTransactionMonitor stuckTxnMonitor;

    @Nullable
    private final StreamCipherProvider streamCipherProvider;
    @Nullable
    private final byte[] cipherKey;
    private final long cipherBasicIV;

    @SuppressWarnings({"ThisEscapedInObjectConstruction"})
    EnvironmentImpl(@NotNull final Log log, @NotNull final EnvironmentConfig ec,
                    @NotNull final ProcessCoordinator coordinator) {
        this.log = log;
        this.ec = ec;
        applyEnvironmentSettings(log.getLocation(), ec);
        this.coordinator = coordinator;
        structureId = new AtomicInteger();
        try {
            coordinator.withHighestRootLock(new Function0<Unit>() {
                @Override
                public Unit invoke() {
                    if (coordinator.getHighestRoot() == null) {
                        log.init();
                        final Pair<MetaTree, Integer> meta = MetaTree.create(EnvironmentImpl.this);
                        coordinator.setHighestRoot(log.approveHighAddress());
                        coordinator.setHighestMetaTreeRoot(meta.getFirst().root);
                        metaTree = meta.getFirst();
                        structureId.set(meta.getSecond());
                    } else {
                        resetHighAddress();
                    }
                    if (!ec.getEnvIsReadonly()) {
                        if (!coordinator.tryAcquireWriterLock()) {
                            throw new ExodusException(getLocation() + ": unable to acquire writer lock");
                        }
                    }
                    return Unit.INSTANCE;
                }
            });
            txns = new TransactionSet();
            txnSafeTasks = new LinkedList<>();
            invalidateStoreGetCache();
            envSettingsListener = new EnvironmentSettingsListener();
            ec.addChangedSettingsListener(envSettingsListener);

            gc = new GarbageCollector(this);

            ReentrantReadWriteLock metaLock = new ReentrantReadWriteLock();
            metaReadLock = metaLock.readLock();
            metaWriteLock = metaLock.writeLock();

            txnDispatcher = new ReentrantTransactionDispatcher(ec.getEnvMaxParallelTxns());
            roTxnDispatcher = new ReentrantTransactionDispatcher(ec.getEnvMaxParallelReadonlyTxns());

            statistics = new EnvironmentStatistics(this);
            if (ec.isManagementEnabled()) {
                configMBean = ec.getManagementOperationsRestricted() ?
                    new jetbrains.exodus.env.management.EnvironmentConfig(this) :
                    new EnvironmentConfigWithOperations(this);
                // if we don't gather statistics then we should not expose corresponding managed bean
                statisticsMBean = ec.getEnvGatherStatistics() ? new jetbrains.exodus.env.management.EnvironmentStatistics(this) : null;
            } else {
                configMBean = null;
                statisticsMBean = null;
            }

            throwableOnCommit = null;
            throwableOnClose = null;

            stuckTxnMonitor = (transactionTimeout() > 0) ? new StuckTransactionMonitor(this) : null;

<<<<<<< HEAD
            if (logger.isInfoEnabled()) {
                logger.info("Exodus environment created: " + log.getLocation());
            }
        } catch (Throwable e) {
            coordinator.close();
            throw e;
=======
        final LogConfig logConfig = log.getConfig();
        streamCipherProvider = logConfig.getCipherProvider();
        cipherKey = logConfig.getCipherKey();
        cipherBasicIV = logConfig.getCipherBasicIV();

        if (logger.isInfoEnabled()) {
            logger.info("Exodus environment created: " + log.getLocation());
>>>>>>> f2eaa15a
        }
    }

    @Override
    public long getCreated() {
        return log.getCreated();
    }

    @Override
    @NotNull
    public String getLocation() {
        return log.getLocation();
    }

    @Override
    @NotNull
    public EnvironmentConfig getEnvironmentConfig() {
        return ec;
    }

    @Override
    @NotNull
    public EnvironmentStatistics getStatistics() {
        return statistics;
    }

    public GarbageCollector getGC() {
        return gc;
    }

    @Override
    @NotNull
    public StoreImpl openStore(@NotNull final String name,
                               @NotNull final StoreConfig config,
                               @NotNull final Transaction transaction) {
        final TransactionBase txn = (TransactionBase) transaction;
        return openStoreImpl(name, config, txn, txn.getTreeMetaInfo(name));
    }

    @Override
    @Nullable
    public StoreImpl openStore(@NotNull final String name,
                               @NotNull final StoreConfig config,
                               @NotNull final Transaction transaction,
                               final boolean creationRequired) {
        final TransactionBase txn = (TransactionBase) transaction;
        final TreeMetaInfo metaInfo = txn.getTreeMetaInfo(name);
        if (metaInfo == null && !creationRequired) {
            return null;
        }
        return openStoreImpl(name, config, txn, metaInfo);
    }

    @Override
    @NotNull
    public TransactionBase beginTransaction() {
        return beginTransaction(null, false, false);
    }

    @Override
    @NotNull
    public TransactionBase beginTransaction(final Runnable beginHook) {
        return beginTransaction(beginHook, false, false);
    }

    @NotNull
    @Override
    public Transaction beginExclusiveTransaction() {
        return beginTransaction(null, true, false);
    }

    @NotNull
    @Override
    public Transaction beginExclusiveTransaction(Runnable beginHook) {
        return beginTransaction(beginHook, true, false);
    }

    @NotNull
    @Override
    public Transaction beginReadonlyTransaction() {
        return beginReadonlyTransaction(null);
    }

    @NotNull
    @Override
    public TransactionBase beginReadonlyTransaction(final Runnable beginHook) {
        checkIsOperative();
        return new ReadonlyTransaction(this, beginHook);
    }

    @NotNull
    public ReadWriteTransaction beginGCTransaction() {
        if (ec.getEnvIsReadonly()) {
            throw new ReadonlyTransactionException("Can't start GC transaction on read-only Environment");
        }
        return new ReadWriteTransaction(this, null, ec.getGcUseExclusiveTransaction(), true) {

            @Override
            boolean isGCTransaction() {
                return true;
            }
        };
    }

    @Override
    public void executeInTransaction(@NotNull final TransactionalExecutable executable) {
        executeInTransaction(executable, beginTransaction());
    }

    @Override
    public void executeInExclusiveTransaction(@NotNull final TransactionalExecutable executable) {
        executeInTransaction(executable, beginExclusiveTransaction());
    }

    @Override
    public void executeInReadonlyTransaction(@NotNull TransactionalExecutable executable) {
        final Transaction txn = beginReadonlyTransaction();
        try {
            executable.execute(txn);
        } finally {
            abortIfNotFinished(txn);
        }
    }

    @Override
    public <T> T computeInTransaction(@NotNull TransactionalComputable<T> computable) {
        return computeInTransaction(computable, beginTransaction());
    }

    @Override
    public <T> T computeInExclusiveTransaction(@NotNull TransactionalComputable<T> computable) {
        return computeInTransaction(computable, beginExclusiveTransaction());
    }

    @Override
    public <T> T computeInReadonlyTransaction(@NotNull TransactionalComputable<T> computable) {
        final Transaction txn = beginReadonlyTransaction();
        try {
            return computable.compute(txn);
        } finally {
            abortIfNotFinished(txn);
        }
    }

    @Override
    public void executeTransactionSafeTask(@NotNull final Runnable task) {
        final long newestTxnHighAddress = txns.getNewestTxnHighAddress();
        if (newestTxnHighAddress == Long.MIN_VALUE) {
            task.run();
        } else {
            synchronized (txnSafeTasks) {
                txnSafeTasks.addLast(new RunnableWithTxnHighAddress(task, newestTxnHighAddress));
            }
        }
    }

    @Nullable
    public String getStuckTransactionMonitorMessage() {
        return stuckTxnMonitor == null ? null : stuckTxnMonitor.getErrorMessage();
    }

    @Override
    @Nullable
    public StreamCipherProvider getCipherProvider() {
        return streamCipherProvider;
    }

    @Override
    @Nullable
    public byte[] getCipherKey() {
        return cipherKey;
    }

    @Override
    public long getCipherBasicIV() {
        return cipherBasicIV;
    }

    @Override
    public void clear() {
        if (ec.getEnvIsReadonly()) {
            throw new ReadonlyTransactionException("Can't clear read-only environment");
        }
        final Thread currentThread = Thread.currentThread();
        if (txnDispatcher.getThreadPermits(currentThread) != 0 || roTxnDispatcher.getThreadPermits(currentThread) != 0) {
            throw new ExodusException("Environment.clear() can't proceed if there is a transaction in current thread");
        }
        runAllTransactionSafeTasks();
        synchronized (txnSafeTasks) {
            txnSafeTasks.clear();
        }
        suspendGC();
        try {
            final int permits = txnDispatcher.acquireExclusiveTransaction(currentThread);// wait for and stop all writing transactions
            try {
                final int roPermits = roTxnDispatcher.acquireExclusiveTransaction(currentThread);// wait for and stop all read-only transactions
                try {
                    synchronized (commitLock) {
                        metaWriteLock.lock();
                        try {
                            gc.clear();
                            if (!coordinator.withExclusiveLock(new Function0<Unit>() {
                                @Override
                                public Unit invoke() {
                                    log.clear();
                                    invalidateStoreGetCache();
                                    throwableOnCommit = null;
                                    final Pair<MetaTree, Integer> meta = MetaTree.create(EnvironmentImpl.this);
                                    metaTree = meta.getFirst();
                                    structureId.set(meta.getSecond());
                                    coordinator.setHighestRoot(log.approveHighAddress());
                                    coordinator.setHighestMetaTreeRoot(metaTree.root);
                                    return Unit.INSTANCE;
                                }
                            })) {
                                throw new ExodusException("Environment is accessed concurrently");
                            }
                        } finally {
                            metaWriteLock.unlock();
                        }
                    }
                } finally {
                    roTxnDispatcher.releaseTransaction(currentThread, roPermits);
                }
            } finally {
                txnDispatcher.releaseTransaction(currentThread, permits);
            }
        } finally {
            resumeGC();
        }
    }

    @SuppressWarnings({"AccessToStaticFieldLockedOnInstance"})
    @Override
    public void close() {
        // if this is already closed do nothing
        synchronized (commitLock) {
            if (!isOpen()) {
                return;
            }
        }
        if (configMBean != null) {
            configMBean.unregister();
        }
        if (statisticsMBean != null) {
            statisticsMBean.unregister();
        }
        runAllTransactionSafeTasks();
        // in order to avoid deadlock, do not finish gc inside lock
        // it is safe to invoke gc.finish() several times
        gc.finish();
        final float logCacheHitRate;
        final float storeGetCacheHitRate;
        synchronized (commitLock) {
            // concurrent close() detected
            if (throwableOnClose != null) {
                throw new EnvironmentClosedException(throwableOnClose); // add combined stack trace information
            }
            checkInactive(ec.getEnvCloseForcedly());
            if (!ec.getEnvIsReadonly() && ec.isGcEnabled()) {
                executeInTransaction(new TransactionalExecutable() {
                    @Override
                    public void execute(@NotNull final Transaction txn) {
                        final UtilizationProfile up = gc.getUtilizationProfile();
                        up.setDirty(true);
                        up.save(txn);
                    }
                });
            }
            ec.removeChangedSettingsListener(envSettingsListener);
            logCacheHitRate = log.getCacheHitRate();
            log.close();
            if (storeGetCache == null) {
                storeGetCacheHitRate = 0;
            } else {
                storeGetCacheHitRate = storeGetCache.hitRate();
                storeGetCache.close();
            }
            throwableOnClose = new EnvironmentClosedException();
            throwableOnCommit = throwableOnClose;
        }
        if (logger.isInfoEnabled()) {
            logger.info("Store get cache hit rate: " + ObjectCacheBase.formatHitRate(storeGetCacheHitRate));
            logger.info("Exodus log cache hit rate: " + ObjectCacheBase.formatHitRate(logCacheHitRate));
        }
        coordinator.close();
    }

    @Override
    public boolean isOpen() {
        return throwableOnClose == null;
    }

    @NotNull
    @Override
    public BackupStrategy getBackupStrategy() {
        return new EnvironmentBackupStrategyImpl(this);
    }

    @Override
    public void truncateStore(@NotNull final String storeName, @NotNull final Transaction txn) {
        final ReadWriteTransaction t = throwIfReadonly(txn, "Can't truncate a store in read-only transaction");
        StoreImpl store = openStore(storeName, StoreConfig.USE_EXISTING, t, false);
        if (store == null) {
            throw new ExodusException("Attempt to truncate unknown store '" + storeName + '\'');
        }
        t.storeRemoved(store);
        final TreeMetaInfo metaInfoCloned = store.getMetaInfo().clone(allocateStructureId());
        store = new StoreImpl(this, storeName, metaInfoCloned);
        t.storeCreated(store);
    }

    @Override
    public void removeStore(@NotNull final String storeName, @NotNull final Transaction txn) {
        final ReadWriteTransaction t = throwIfReadonly(txn, "Can't remove a store in read-only transaction");
        final StoreImpl store = openStore(storeName, StoreConfig.USE_EXISTING, t, false);
        if (store == null) {
            throw new ExodusException("Attempt to remove unknown store '" + storeName + '\'');
        }
        t.storeRemoved(store);
    }

    public long getAllStoreCount() {
        return coordinator.withHighestRootLock(new Function0<Long>() {
            @Override
            public Long invoke() {
                metaReadLock.lock();
                try {
                    if (coordinator.getHighestMetaTreeRoot() == metaTree.root) {
                        return metaTree.getAllStoreCount();
                    }
                } finally {
                    metaReadLock.unlock();
                }
                metaWriteLock.lock();
                try {
                    if (coordinator.getHighestMetaTreeRoot() != metaTree.root) {
                        resetHighAddress();
                    }
                    return metaTree.getAllStoreCount();
                } finally {
                    metaWriteLock.unlock();
                }
            }
        });
    }

    @Override
    @NotNull
    public List<String> getAllStoreNames(@NotNull final Transaction txn) {
        checkIfTransactionCreatedAgainstThis(txn);
        return ((TransactionBase) txn).getAllStoreNames();
    }

    public boolean storeExists(@NotNull final String storeName, @NotNull final Transaction txn) {
        return ((TransactionBase) txn).getTreeMetaInfo(storeName) != null;
    }

    @NotNull
    public Log getLog() {
        return log;
    }

    @Override
    public void gc() {
        gc.wake();
    }

    @Override
    public void suspendGC() {
        gc.suspend();
    }

    @Override
    public void resumeGC() {
        gc.resume();
    }

    public BTreeBalancePolicy getBTreeBalancePolicy() {
        // we don't care of possible race condition here
        if (balancePolicy == null) {
            balancePolicy = new BTreeBalancePolicy(ec.getTreeMaxPageSize());
        }
        return balancePolicy;
    }

    /**
     * Flushes Log's data writer exclusively in commit lock. This guarantees that the data writer is in committed state.
     * Also performs syncing cached by OS data to storage device.
     */
    public void flushAndSync() {
        synchronized (commitLock) {
            if (isOpen()) {
                getLog().flush(true);
            }
        }
    }

    protected StoreImpl createStore(@NotNull final String name, @NotNull final TreeMetaInfo metaInfo) {
        return new StoreImpl(this, name, metaInfo);
    }

    protected void finishTransaction(@NotNull final TransactionBase txn) {
        releaseTransaction(txn);
        txns.remove(txn, new Function1<Long, Unit>() {
            @Override
            public Unit invoke(Long minHighAddress) {
                try {
                    coordinator.setLocalLowestUsedRoot(txns.isEmpty() ? null : minHighAddress);
                } catch (Throwable t) {
                    if (isOpen()) {
                        throw t;
                    }
                }
                return Unit.INSTANCE;
            }
        });
        txn.setIsFinished();
        runTransactionSafeTasks();
    }

    @NotNull
    protected TransactionBase beginTransaction(Runnable beginHook, boolean exclusive, boolean cloneMeta) {
        checkIsOperative();
        return ec.getEnvIsReadonly() ?
            new ReadonlyTransaction(this, beginHook) :
            new ReadWriteTransaction(this, beginHook, exclusive, cloneMeta);
    }

    long getDiskUsage() {
        return IOUtil.getDirectorySize(new File(getLocation()), LogUtil.LOG_FILE_EXTENSION, false);
    }

    void acquireTransaction(@NotNull final TransactionBase txn) {
        checkIfTransactionCreatedAgainstThis(txn);
        (txn.isReadonly() ? roTxnDispatcher : txnDispatcher).acquireTransaction(txn, this);
    }

    void releaseTransaction(@NotNull final TransactionBase txn) {
        checkIfTransactionCreatedAgainstThis(txn);
        (txn.isReadonly() ? roTxnDispatcher : txnDispatcher).releaseTransaction(txn);
    }

    void downgradeTransaction(@NotNull final TransactionBase txn) {
        (txn.isReadonly() ? roTxnDispatcher : txnDispatcher).downgradeTransaction(txn);
    }

    boolean shouldTransactionBeExclusive(@NotNull final ReadWriteTransaction txn) {
        final int replayCount = txn.getReplayCount();
        return replayCount >= ec.getEnvTxnReplayMaxCount() ||
            System.currentTimeMillis() - txn.getCreated() >= ec.getEnvTxnReplayTimeout();
    }

    /**
     * @return timeout for a transaction in milliseconds, or 0 if no timeout is configured
     */
    int transactionTimeout() {
        return ec.getEnvMonitorTxnsTimeout();
    }

    /**
     * Tries to load meta tree located at specified rootAddress.
     *
     * @param rootAddress tree root address.
     * @return tree instance or null if the address is not valid.
     */
    @Nullable
    BTree loadMetaTree(final long rootAddress) {
        if (rootAddress < 0 || rootAddress >= log.getHighAddress()) return null;
        return new BTree(log, getBTreeBalancePolicy(), rootAddress, false, META_TREE_ID) {
            @NotNull
            @Override
            public DataIterator getDataIterator(long address) {
                return new DataIterator(log, address);
            }
        };
    }

    @SuppressWarnings("OverlyNestedMethod")
    boolean commitTransaction(@NotNull final ReadWriteTransaction txn, final boolean forceCommit) {
        if (flushTransaction(txn, forceCommit)) {
            finishTransaction(txn);
            return true;
        }
        return false;
    }

    boolean flushTransaction(@NotNull final ReadWriteTransaction txn, final boolean forceCommit) {
        checkIfTransactionCreatedAgainstThis(txn);

        if (!forceCommit && txn.isIdempotent()) {
            return true;
        }

        final Iterable<ExpiredLoggableInfo>[] expiredLoggables;
        final long initialHighAddress;
        final long resultingHighAddress;
        final boolean isGcTransaction = txn.isGCTransaction();

        boolean wasUpSaved = false;
        final UtilizationProfile up = gc.getUtilizationProfile();
        if (!isGcTransaction && up.isDirty()) {
            up.save(txn);
            wasUpSaved = true;
        }

        synchronized (commitLock) {
            if (ec.getEnvIsReadonly()) {
                throw new ReadonlyTransactionException();
            }
            checkIsOperative();
            if (!txn.checkVersion(metaTree.root)) {
                // meta lock not needed 'cause write can only occur in another commit lock
                return false;
            }
            if (wasUpSaved) {
                up.setDirty(false);
            }
            final LogConfig config = log.getConfig();
            config.setFsyncSuppressed(isGcTransaction);
            try {
                initialHighAddress = log.getHighAddress();
                try {
                    final MetaTree[] tree = new MetaTree[1];
                    expiredLoggables = coordinator.withHighestRootLock(new Function0<Iterable<ExpiredLoggableInfo>[]>() {
                        @Override
                        public Iterable<ExpiredLoggableInfo>[] invoke() {
                            final Iterable<ExpiredLoggableInfo>[] expiredLoggables = txn.doCommit(tree);
                            // there is a temptation to postpone I/O in order to reduce number of writes to storage device,
                            // but it's quite difficult to resolve all possible inconsistencies afterwards,
                            // so think twice before removing the following line
                            log.flush();
                            metaWriteLock.lock();
                            try {
                                metaTree = tree[0];
                                coordinator.setHighestRoot(log.approveHighAddress());
                                coordinator.setHighestMetaTreeRoot(metaTree.root);
                                txn.setMetaTree(metaTree);
                                txn.executeCommitHook();
                            } finally {
                                metaWriteLock.unlock();
                            }
                            return expiredLoggables;
                        }
                    });
                    resultingHighAddress = log.approveHighAddress();
                } catch (Throwable t) { // pokemon exception handling to decrease try/catch block overhead
                    loggerError("Failed to flush transaction", t);
                    try {
                        log.setHighAddress(initialHighAddress);
                        //log.approveHighAddress();
                    } catch (Throwable th) {
                        throwableOnCommit = t; // inoperative on failing to update high address
                        loggerError("Failed to rollback high address", th);
                        throw ExodusException.toExodusException(th, "Failed to rollback high address");
                    }
                    throw ExodusException.toExodusException(t, "Failed to flush transaction");
                }
            } finally {
                config.setFsyncSuppressed(false);
            }
        }
        gc.fetchExpiredLoggables(new ExpiredLoggableIterable(expiredLoggables));

        // update statistics
        statistics.getStatisticsItem(BYTES_WRITTEN).setTotal(resultingHighAddress);
        if (isGcTransaction) {
            statistics.getStatisticsItem(BYTES_MOVED_BY_GC).addTotal(resultingHighAddress - initialHighAddress);
        }
        statistics.getStatisticsItem(FLUSHED_TRANSACTIONS).incTotal();

        return true;
    }

    MetaTree holdNewestSnapshotBy(@NotNull final TransactionBase txn) {
        return holdNewestSnapshotBy(txn, true);
    }

    MetaTree holdNewestSnapshotBy(@NotNull final TransactionBase txn, final boolean acquireTxn) {
        if (acquireTxn) {
            acquireTransaction(txn);
        }

        return coordinator.withHighestRootLock(new Function0<MetaTree>() {
            @Override
            public MetaTree invoke() {
                final Runnable beginHook = txn.getBeginHook();
                metaReadLock.lock();
                try {
                    if (coordinator.getHighestMetaTreeRoot() == metaTree.root) {
                        if (beginHook != null) {
                            beginHook.run();
                        }
                        return metaTree;
                    }
                } finally {
                    metaReadLock.unlock();
                }
                metaWriteLock.lock();
                try {
                    if (coordinator.getHighestMetaTreeRoot() != metaTree.root) {
                        resetHighAddress();
                    }
                    if (beginHook != null) {
                        beginHook.run();
                    }
                    return metaTree;
                } finally {
                    metaWriteLock.unlock();
                }
            }
        });
    }

    private void resetHighAddress() {
        log.setHighAddress(coordinator.getHighestRoot(), false);
        final Pair<MetaTree, Integer> meta =
            MetaTree.loadTree(EnvironmentImpl.this, coordinator.getHighestMetaTreeRoot());
        metaTree = meta.getFirst();
        structureId.set(meta.getSecond());
    }

    MetaTree getMetaTree() {
        return metaTree;
    }

    /**
     * Opens or creates store just like openStore() with the same parameters does, but gets parameters
     * that are not annotated. This allows to pass, e.g., nullable transaction.
     *
     * @param name     store name
     * @param config   store configuration
     * @param txn      transaction, should not null if store doesn't exists
     * @param metaInfo target meta information
     * @return store object
     */
    @SuppressWarnings({"AssignmentToMethodParameter"})
    @NotNull
    StoreImpl openStoreImpl(@NotNull final String name,
                            @NotNull StoreConfig config,
                            @NotNull final TransactionBase txn,
                            @Nullable TreeMetaInfo metaInfo) {
        checkIfTransactionCreatedAgainstThis(txn);
        if (config.useExisting) { // this parameter requires to recalculate
            if (metaInfo == null) {
                throw new ExodusException("Can't restore meta information for store " + name);
            } else {
                config = TreeMetaInfo.toConfig(metaInfo);
            }
        }
        final StoreImpl result;
        if (metaInfo == null) {
            if (ec.getEnvIsReadonly() && ec.getEnvReadonlyEmptyStores()) {
                return createTemporaryEmptyStore(name);
            }
            final ReadWriteTransaction tx = throwIfReadonly(txn, "Can't create a store in read-only transaction");
            final int structureId = allocateStructureId();
            metaInfo = TreeMetaInfo.load(this, config.duplicates, config.prefixing, structureId);
            result = createStore(name, metaInfo);
            tx.getMutableTree(result);
            tx.storeCreated(result);
        } else {
            final boolean hasDuplicates = metaInfo.hasDuplicates();
            if (hasDuplicates != config.duplicates) {
                throw new ExodusException("Attempt to open store '" + name + "' with duplicates = " +
                    config.duplicates + " while it was created with duplicates =" + hasDuplicates);
            }
            if (metaInfo.isKeyPrefixing() != config.prefixing) {
                if (!config.prefixing) {
                    throw new ExodusException("Attempt to open store '" + name +
                        "' with prefixing = false while it was created with prefixing = true");
                }
                // if we're trying to open existing store with prefixing which actually wasn't created as store
                // with prefixing due to lack of the PatriciaTree feature, then open store with existing config
                metaInfo = TreeMetaInfo.load(this, hasDuplicates, false, metaInfo.getStructureId());
            }
            result = createStore(name, metaInfo);
        }
        return result;
    }

    int getLastStructureId() {
        return structureId.get();
    }

    void registerTransaction(@NotNull final TransactionBase txn) {
        checkIfTransactionCreatedAgainstThis(txn);
        // N.B! due to TransactionImpl.revert(), there can appear a txn which is already in the transaction set
        // any implementation of transaction set should process this well
        txns.add(txn, new Function1<Long, Unit>() {
            @Override
            public Unit invoke(Long minHighAddress) {
                coordinator.setLocalLowestUsedRoot(minHighAddress);
                return Unit.INSTANCE;
            }
        });
    }

    boolean isRegistered(@NotNull final ReadWriteTransaction txn) {
        checkIfTransactionCreatedAgainstThis(txn);
        return txns.contains(txn);
    }

    int activeTransactions() {
        return txns.size();
    }

    void runTransactionSafeTasks() {
        if (throwableOnCommit == null) {
            List<Runnable> tasksToRun = null;
            Long lowAddress = coordinator.getLowestUsedRoot();
            final long oldestTxnHighAddress = lowAddress == null ? Long.MAX_VALUE : lowAddress;
            synchronized (txnSafeTasks) {
                while (true) {
                    if (!txnSafeTasks.isEmpty()) {
                        final RunnableWithTxnHighAddress r = txnSafeTasks.getFirst();
                        if (r.txnHighAddress < oldestTxnHighAddress) {
                            txnSafeTasks.removeFirst();
                            if (tasksToRun == null) {
                                tasksToRun = new ArrayList<>(4);
                            }
                            tasksToRun.add(r.runnable);
                            continue;
                        }
                    }
                    break;
                }
            }
            if (tasksToRun != null) {
                for (final Runnable task : tasksToRun) {
                    task.run();
                }
            }
        }
    }

    @Nullable
    StoreGetCache getStoreGetCache() {
        return storeGetCache;
    }

    void forEachActiveTransaction(@NotNull final TransactionalExecutable executable) {
        txns.forEach(executable);
    }

    void setHighAddress(final long highAddress) {
        if (ec.getEnvIsReadonly()) {
            throw new ReadonlyTransactionException("Can't set high address of read-only environment");
        }
        synchronized (commitLock) {
            if (highAddress > log.getHighAddress()) {
                throw new ExodusException("Only can decrease high address");
            }
            if (!coordinator.withExclusiveLock(new Function0<Unit>() {
                @Override
                public Unit invoke() {
                    log.setHighAddress(highAddress);
                    final Pair<MetaTree, Integer> meta = MetaTree.create(EnvironmentImpl.this);
                    metaWriteLock.lock();
                    try {
                        metaTree = meta.getFirst();
                    } finally {
                        metaWriteLock.unlock();
                    }
                    coordinator.setHighestRoot(log.approveHighAddress());
                    coordinator.setHighestMetaTreeRoot(metaTree.root);
                    return Unit.INSTANCE;
                }
            })) {
                throw new ExodusException("Environment is accessed concurrently");
            }
        }
    }

    protected StoreImpl createTemporaryEmptyStore(String name) {
        return new TemporaryEmptyStore(this, name);
    }

    static boolean isUtilizationProfile(@NotNull final String storeName) {
        return GarbageCollector.isUtilizationProfile(storeName);
    }

    static ReadWriteTransaction throwIfReadonly(@NotNull final Transaction txn, @NotNull final String exceptionMessage) {
        if (txn.isReadonly()) {
            throw new ReadonlyTransactionException(exceptionMessage);
        }
        return (ReadWriteTransaction) txn;
    }

    static void loggerError(@NotNull final String errorMessage) {
        loggerError(errorMessage, null);
    }

    static void loggerError(@NotNull final String errorMessage, @Nullable final Throwable t) {
        if (t == null) {
            logger.error(errorMessage);
        } else {
            logger.error(errorMessage, t);
        }
    }

    private void runAllTransactionSafeTasks() {
        if (throwableOnCommit == null) {
            synchronized (txnSafeTasks) {
                for (final RunnableWithTxnHighAddress r : txnSafeTasks) {
                    r.runnable.run();
                }
            }
            DeferredIO.getJobProcessor().waitForJobs(100);
        }
    }

    private void checkIfTransactionCreatedAgainstThis(@NotNull final Transaction txn) {
        if (txn.getEnvironment() != this) {
            throw new ExodusException("Transaction is created against another Environment");
        }
    }

    private void checkInactive(boolean exceptionSafe) {
        final int txnCount = txns.size();
        if (txnCount > 0) {
            final String errorString = "Environment[" + getLocation() + "] is active: " + txnCount + " transaction(s) not finished";
            if (!exceptionSafe) {
                loggerError(errorString);
            } else if (logger.isInfoEnabled()) {
                logger.info(errorString);
            }
            if (!exceptionSafe) {
                reportAliveTransactions(false);
            } else if (logger.isDebugEnabled()) {
                reportAliveTransactions(true);
            }
        }
        if (!exceptionSafe) {
            if (txnCount > 0) {
                throw new ExodusException("Finish all transactions before closing database environment");
            }
        }
    }

    private void reportAliveTransactions(final boolean debug) {
        if (transactionTimeout() == 0) {
            String stacksUnavailable = "Transactions stack traces are not available, " +
                "set \'" + EnvironmentConfig.ENV_MONITOR_TXNS_TIMEOUT + " > 0\'";
            if (debug) {
                logger.debug(stacksUnavailable);
            } else {
                loggerError(stacksUnavailable);
            }
        } else {
            forEachActiveTransaction(new TransactionalExecutable() {
                @Override
                public void execute(@NotNull final Transaction txn) {
                    final Throwable trace = ((TransactionBase) txn).getTrace();
                    if (debug) {
                        logger.debug("Alive transaction: ", trace);
                    } else {
                        loggerError("Alive transaction: ", trace);
                    }
                }
            });
        }
    }

    private void checkIsOperative() {
        final Throwable t = throwableOnCommit;
        if (t != null) {
            if (t instanceof EnvironmentClosedException) {
                throw new ExodusException("Environment is inoperative", t);
            }
            throw ExodusException.toExodusException(t, "Environment is inoperative");
        }
    }

    private int allocateStructureId() {
        /**
         * <TRICK>
         * Allocates structure id so that 256 doesn't factor it. This ensures that corresponding byte iterable
         * will never end with zero byte, and any such id can be used as a key in meta tree without collision
         * with a string key (store name). String keys (according to StringBinding) do always end with zero byte.
         * </TRICK>
         */
        while (true) {
            final int result = structureId.incrementAndGet();
            if ((result & 0xff) != 0) {
                return result;
            }
        }
    }

    private void invalidateStoreGetCache() {
        final int storeGetCacheSize = ec.getEnvStoreGetCacheSize();
        storeGetCache = storeGetCacheSize == 0 ? null : new StoreGetCache(storeGetCacheSize);
    }

    private static void applyEnvironmentSettings(@NotNull final String location,
                                                 @NotNull final EnvironmentConfig ec) {
        final File propsFile = new File(location, ENVIRONMENT_PROPERTIES_FILE);
        if (propsFile.exists() && propsFile.isFile()) {
            try {
                try (InputStream propsStream = new FileInputStream(propsFile)) {
                    final Properties envProps = new Properties();
                    envProps.load(propsStream);
                    for (final Map.Entry<Object, Object> entry : envProps.entrySet()) {
                        ec.setSetting(entry.getKey().toString(), entry.getValue());
                    }
                }
            } catch (IOException e) {
                throw ExodusException.toExodusException(e);
            }
        }
    }

    private static void executeInTransaction(@NotNull final TransactionalExecutable executable,
                                             @NotNull final Transaction txn) {
        try {
            while (true) {
                executable.execute(txn);
                if (txn.isReadonly() || // txn can be read-only if Environment is in read-only mode
                    txn.isFinished() || // txn can be finished if, e.g., it was aborted within executable
                    txn.flush()) {
                    break;
                }
                txn.revert();
            }
        } finally {
            abortIfNotFinished(txn);
        }
    }

    private static <T> T computeInTransaction(@NotNull final TransactionalComputable<T> computable,
                                              @NotNull final Transaction txn) {
        try {
            while (true) {
                final T result = computable.compute(txn);
                if (txn.isReadonly() || // txn can be read-only if Environment is in read-only mode
                    txn.isFinished() || // txn can be finished if, e.g., it was aborted within computable
                    txn.flush()) {
                    return result;
                }
                txn.revert();
            }
        } finally {
            abortIfNotFinished(txn);
        }
    }

    private static void abortIfNotFinished(@NotNull final Transaction txn) {
        if (!txn.isFinished()) {
            txn.abort();
        }
    }

    private class EnvironmentSettingsListener implements ConfigSettingChangeListener {

        @Override
        public void beforeSettingChanged(@NotNull String key, @NotNull Object value, @NotNull Map<String, Object> context) {
            if (key.equals(EnvironmentConfig.ENV_IS_READONLY) && Boolean.TRUE.equals(value)) {
                suspendGC();
                final TransactionBase txn = beginTransaction();
                try {
                    if (!txn.isReadonly()) {
                        txn.setCommitHook(new Runnable() {
                            @Override
                            public void run() {
                                EnvironmentConfig.suppressConfigChangeListenersForThread();
                                ec.setEnvIsReadonly(true);
                                EnvironmentConfig.resumeConfigChangeListenersForThread();
                            }
                        });
                        ((ReadWriteTransaction) txn).forceFlush();
                    }
                } finally {
                    txn.abort();
                }
            }
        }

        @Override
        public void afterSettingChanged(@NotNull String key, @NotNull Object value, @NotNull Map<String, Object> context) {
            if (key.equals(EnvironmentConfig.ENV_STOREGET_CACHE_SIZE)) {
                invalidateStoreGetCache();
            } else if (key.equals(EnvironmentConfig.LOG_SYNC_PERIOD)) {
                log.getConfig().setSyncPeriod(ec.getLogSyncPeriod());
            } else if (key.equals(EnvironmentConfig.LOG_DURABLE_WRITE)) {
                log.getConfig().setDurableWrite(ec.getLogDurableWrite());
            } else if (key.equals(EnvironmentConfig.ENV_IS_READONLY) && !ec.getEnvIsReadonly()) {
                resumeGC();
            } else if (key.equals(EnvironmentConfig.GC_UTILIZATION_FROM_SCRATCH) && ec.getGcUtilizationFromScratch()) {
                gc.getUtilizationProfile().computeUtilizationFromScratch();
            } else if (key.equals(EnvironmentConfig.GC_UTILIZATION_FROM_FILE)) {
                gc.getUtilizationProfile().loadUtilizationFromFile((String) value);
            }
        }
    }

    @SuppressWarnings({"AssignmentToCollectionOrArrayFieldFromParameter"})
    private static class ExpiredLoggableIterable implements Iterable<ExpiredLoggableInfo> {

        private final Iterable<ExpiredLoggableInfo>[] expiredLoggables;

        private ExpiredLoggableIterable(Iterable<ExpiredLoggableInfo>[] expiredLoggables) {
            this.expiredLoggables = expiredLoggables;
        }

        @Override
        public Iterator<ExpiredLoggableInfo> iterator() {

            return new Iterator<ExpiredLoggableInfo>() {
                private Iterator<ExpiredLoggableInfo> current = expiredLoggables[0].iterator();
                private int index = 0;

                @Override
                public boolean hasNext() {
                    //noinspection LoopConditionNotUpdatedInsideLoop
                    while (!current.hasNext()) {
                        if (++index == expiredLoggables.length) {
                            return false;
                        }
                        current = expiredLoggables[index].iterator();
                    }
                    return true;
                }

                @Override
                public ExpiredLoggableInfo next() {
                    if (!hasNext()) {
                        throw new NoSuchElementException("No more loggables available");
                    }
                    return current.next();
                }

                @Override
                public void remove() {
                    throw new UnsupportedOperationException();
                }
            };
        }
    }

    private static class RunnableWithTxnHighAddress {

        private final Runnable runnable;
        private final long txnHighAddress;

        private RunnableWithTxnHighAddress(Runnable runnable, long txnHighAddress) {
            this.runnable = runnable;
            this.txnHighAddress = txnHighAddress;
        }
    }
}<|MERGE_RESOLUTION|>--- conflicted
+++ resolved
@@ -164,22 +164,17 @@
 
             stuckTxnMonitor = (transactionTimeout() > 0) ? new StuckTransactionMonitor(this) : null;
 
-<<<<<<< HEAD
+            final LogConfig logConfig = log.getConfig();
+            streamCipherProvider = logConfig.getCipherProvider();
+            cipherKey = logConfig.getCipherKey();
+            cipherBasicIV = logConfig.getCipherBasicIV();
+
             if (logger.isInfoEnabled()) {
                 logger.info("Exodus environment created: " + log.getLocation());
             }
         } catch (Throwable e) {
             coordinator.close();
             throw e;
-=======
-        final LogConfig logConfig = log.getConfig();
-        streamCipherProvider = logConfig.getCipherProvider();
-        cipherKey = logConfig.getCipherKey();
-        cipherBasicIV = logConfig.getCipherBasicIV();
-
-        if (logger.isInfoEnabled()) {
-            logger.info("Exodus environment created: " + log.getLocation());
->>>>>>> f2eaa15a
         }
     }
 
@@ -439,19 +434,23 @@
                 throw new EnvironmentClosedException(throwableOnClose); // add combined stack trace information
             }
             checkInactive(ec.getEnvCloseForcedly());
-            if (!ec.getEnvIsReadonly() && ec.isGcEnabled()) {
-                executeInTransaction(new TransactionalExecutable() {
-                    @Override
-                    public void execute(@NotNull final Transaction txn) {
-                        final UtilizationProfile up = gc.getUtilizationProfile();
-                        up.setDirty(true);
-                        up.save(txn);
-                    }
-                });
-            }
-            ec.removeChangedSettingsListener(envSettingsListener);
-            logCacheHitRate = log.getCacheHitRate();
-            log.close();
+            try {
+                if (!ec.getEnvIsReadonly() && ec.isGcEnabled()) {
+                    executeInTransaction(new TransactionalExecutable() {
+                        @Override
+                        public void execute(@NotNull final Transaction txn) {
+                            final UtilizationProfile up = gc.getUtilizationProfile();
+                            up.setDirty(true);
+                            up.save(txn);
+                        }
+                    });
+                }
+                ec.removeChangedSettingsListener(envSettingsListener);
+                logCacheHitRate = log.getCacheHitRate();
+                log.close();
+            } finally {
+                log.release();
+            }
             if (storeGetCache == null) {
                 storeGetCacheHitRate = 0;
             } else {
